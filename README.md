--- conflicted
+++ resolved
@@ -1,80 +1,3 @@
 # pilas-engine-bloques-website
 El sitio web de pilas-engine-bloques
 
-
-
-
-
-
-
-
-
-
-
-
-
-
-
-
-
-
-
-
-
-
-
-
-
-
-
-
-
-
-
-
-
-
-
-
-
-
-
-
-
-
-
-
-
-
-
-
-
-
-
-
-
-<<<<<<< HEAD
-=======
-
-
-
-
-
-
-
-
-
-
-
-
-
-
-
-
-
-
-
-
-
-
->>>>>>> e347667d
