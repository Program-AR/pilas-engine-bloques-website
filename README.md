# pilas-engine-bloques-website
El sitio web de pilas-engine-bloques







<<<<<<< HEAD
=======




>>>>>>> c1b6fdf7
<|MERGE_RESOLUTION|>--- conflicted
+++ resolved
@@ -1,16 +1,4 @@
 # pilas-engine-bloques-website
+
 El sitio web de pilas-engine-bloques
 
-
-
-
-
-
-
-<<<<<<< HEAD
-=======
-
-
-
-
->>>>>>> c1b6fdf7
